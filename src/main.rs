--- conflicted
+++ resolved
@@ -23,6 +23,9 @@
 type BoxedSite = Box<dyn Site + Send + Sync>;
 type BoxedHandler = Box<dyn Handler + Send + Sync>;
 
+/// Generates a random 24 character alphanumeric string.
+///
+/// Not cryptographically secure but unique enough for Telegram's unique IDs.
 fn generate_id() -> String {
     use rand::Rng;
     let rng = rand::thread_rng();
@@ -32,6 +35,7 @@
         .collect()
 }
 
+/// Artwork used for examples throughout the bot.
 static STARTING_ARTWORK: &[&str] = &[
     "https://www.furaffinity.net/view/33742297/",
     "https://www.furaffinity.net/view/33166216/",
@@ -47,6 +51,7 @@
 
 // MARK: Initialization
 
+/// Configure tracing with Jaeger.
 fn configure_tracing() {
     use opentelemetry::{
         api::{KeyValue, Provider, Sampler},
@@ -204,11 +209,14 @@
         .unwrap_or(false);
 
     let bot_user = bot
-        .make_request(&GetMe {})
+        .make_request(&GetMe)
         .await
         .expect("Unable to fetch bot user");
 
-    let handlers: Vec<BoxedHandler> = vec![Box::new(handlers::InlineHandler {})];
+    let handlers: Vec<BoxedHandler> = vec![
+        Box::new(handlers::InlineHandler),
+        Box::new(handlers::ChosenInlineHandler),
+    ];
 
     let handler = Arc::new(MessageHandler {
         bot_user,
@@ -263,6 +271,9 @@
 
 // MARK: Get Bot API updates
 
+/// Handle an incoming HTTP POST request to /{token}.
+///
+/// It spawns a handler for each request.
 #[tracing::instrument(skip(req, handler, secret))]
 async fn handle_request(
     req: hyper::Request<hyper::Body>,
@@ -292,21 +303,14 @@
             };
 
             let handler_clone = handler.clone();
-<<<<<<< HEAD
-            tokio::spawn(async move {
-                log::debug!("Got update: {:?}", update);
-                handler_clone.handle_update(update).await;
-            });
-=======
             tokio::spawn(
                 async move {
                     tracing::debug!("got update: {:?}", update);
-                    handler_clone.handle_message(update).await;
+                    handler_clone.handle_update(update).await;
                     tracing::event!(tracing::Level::DEBUG, "finished handling message");
                 }
                 .in_current_span(),
             );
->>>>>>> 0acc9ced
 
             let point = influxdb::Query::write_query(influxdb::Timestamp::Now, "http")
                 .add_field("duration", now.elapsed().as_millis() as i64);
@@ -326,6 +330,7 @@
     }
 }
 
+/// Start a web server to handle webhooks and pass updates to [handle_request].
 async fn receive_webhook(handler: Arc<MessageHandler>) {
     let host = std::env::var("HTTP_HOST").expect("Missing HTTP_HOST");
     let addr = host.parse().expect("Invalid HTTP_HOST");
@@ -353,6 +358,7 @@
     }
 }
 
+/// Start polling updates using Bot API long polling.
 async fn poll_updates(bot: Arc<Telegram>, handler: Arc<MessageHandler>) {
     let mut update_req = GetUpdates::default();
     update_req.timeout = Some(30);
@@ -373,14 +379,10 @@
 
             let handler = handler.clone();
 
-<<<<<<< HEAD
-            tokio::spawn(async move { handler.handle_update(update).await });
-=======
             tokio::spawn(async move {
-                handler.handle_message(update).await;
+                handler.handle_update(update).await;
                 tracing::event!(tracing::Level::DEBUG, "finished handling update");
             });
->>>>>>> 0acc9ced
 
             update_req.offset = Some(id + 1);
         }
@@ -425,16 +427,13 @@
         &self,
         handler: &MessageHandler,
         update: Update,
+        command: Option<Command>,
     ) -> Result<bool, Box<dyn std::error::Error>>;
 }
 
 impl MessageHandler {
-<<<<<<< HEAD
-    pub async fn get_fluent_bundle<C, R>(&self, requested: Option<&str>, callback: C) -> R
-=======
     #[tracing::instrument(skip(self, callback))]
     async fn get_fluent_bundle<C, R>(&self, requested: Option<&str>, callback: C) -> R
->>>>>>> 0acc9ced
     where
         C: FnOnce(&fluent::FluentBundle<fluent::FluentResource>) -> R,
     {
@@ -547,86 +546,7 @@
         }
     }
 
-<<<<<<< HEAD
-=======
     #[tracing::instrument(skip(self))]
-    async fn handle_inline(&self, inline: InlineQuery) {
-        let links: Vec<_> = self.finder.links(&inline.query).collect();
-        let mut results: Vec<PostInfo> = Vec::new();
-
-        tracing::info!("got query: {}", inline.query);
-        tracing::debug!("found links: {:?}", links);
-
-        let influx = self.influx.clone();
-        {
-            let mut sites = self.sites.lock().await;
-            let links = links.iter().map(|link| link.as_str()).collect();
-            utils::find_images(&inline.from, links, &mut sites, &mut |info| {
-                let influx = influx.clone();
-                let duration = info.duration;
-                let count = info.results.len();
-                let name = info.site.name();
-
-                tokio::spawn(async move {
-                    let point = influxdb::Query::write_query(influxdb::Timestamp::Now, "inline")
-                        .add_tag("site", name.replace(" ", "_"))
-                        .add_field("count", count as i32)
-                        .add_field("duration", duration);
-
-                    influx.query(&point).await
-                });
-
-                results.extend(info.results);
-            })
-            .await;
-        }
-
-        let personal = results.iter().any(|result| result.personal);
-
-        let mut responses: Vec<InlineQueryResult> = vec![];
-
-        for result in results {
-            if let Some(items) = self.process_result(&result, &inline.from).await {
-                responses.extend(items);
-            }
-        }
-
-        if responses.is_empty() && !inline.query.is_empty() {
-            let article = self
-                .get_fluent_bundle(inline.from.language_code.as_deref(), |bundle| {
-                    InlineQueryResult::article(
-                        generate_id(),
-                        utils::get_message(&bundle, "inline-no-results-title", None).unwrap(),
-                        utils::get_message(&bundle, "inline-no-results-body", None).unwrap(),
-                    )
-                })
-                .await;
-
-            responses.push(article);
-        }
-
-        let mut answer_inline = AnswerInlineQuery {
-            inline_query_id: inline.id,
-            results: responses,
-            is_personal: Some(personal),
-            ..Default::default()
-        };
-
-        if inline.query.is_empty() {
-            answer_inline.switch_pm_text = Some("Help".to_string());
-            answer_inline.switch_pm_parameter = Some("help".to_string());
-        }
-
-        if let Err(e) = self.bot.make_request(&answer_inline).await {
-            utils::with_user_scope(Some(&inline.from), None, || {
-                capture_fail(&e);
-            });
-            tracing::error!("Unable to respond to inline: {:?}", e);
-        }
-    }
-
-    #[tracing::instrument(skip(self, message))]
->>>>>>> 0acc9ced
     async fn handle_command(&self, message: Message) {
         let now = std::time::Instant::now();
 
@@ -643,11 +563,7 @@
             }
         }
 
-<<<<<<< HEAD
-        log::debug!("Got command: {}", command.name);
-=======
-        tracing::debug!("got command {}", command.command);
->>>>>>> 0acc9ced
+        tracing::debug!("got command {}", command.name);
 
         let from = message.from.clone();
 
@@ -657,11 +573,7 @@
             "/mirror" => self.handle_mirror(message).await,
             "/source" => self.handle_source(message).await,
             "/alts" => self.handle_alts(message).await,
-<<<<<<< HEAD
-            _ => log::info!("Unknown command: {}", command.name),
-=======
-            _ => tracing::info!("unknown command: {}", command.command),
->>>>>>> 0acc9ced
+            _ => tracing::info!("unknown command: {}", command.name),
         };
 
         let point = influxdb::Query::write_query(influxdb::Timestamp::Now, "command")
@@ -1366,10 +1278,16 @@
         }
     }
 
-<<<<<<< HEAD
+    #[tracing::instrument(skip(self, update))]
     async fn handle_update(&self, update: Update) {
         for handler in &self.handlers {
-            match handler.handle(&self, update.clone()).await {
+            let command = update
+                .message
+                .as_ref()
+                .map(|message| message.get_command())
+                .flatten();
+
+            match handler.handle(&self, update.clone(), command.clone()).await {
                 Ok(absorb) => {
                     if absorb {
                         break;
@@ -1378,40 +1296,6 @@
                 Err(e) => {
                     log::error!("Error handling update: {:#?}", e);
                 }
-=======
-    #[tracing::instrument(skip(self, update))]
-    async fn handle_message(&self, update: Update) {
-        if let Some(inline) = update.inline_query {
-            self.handle_inline(inline).await;
-        } else if let Some(message) = update.message {
-            if message.photo.is_some() {
-                self.process_photo(message).await;
-            } else if message.entities.is_some() {
-                self.handle_command(message).await;
-            } else if message.text.is_some() {
-                self.handle_text(message).await;
-            } else if let Some(new_members) = &message.new_chat_members {
-                if new_members
-                    .iter()
-                    .any(|member| member.id == self.bot_user.id)
-                {
-                    self.handle_welcome(message, "group-add").await;
-                }
-            }
-        } else if let Some(chosen_result) = update.chosen_inline_result {
-            let point = influxdb::Query::write_query(influxdb::Timestamp::Now, "chosen")
-                .add_field("user_id", chosen_result.from.id);
-
-            if let Err(e) = self.influx.query(&point).await {
-                tracing::error!("unable to send chosen inline result to InfluxDB: {:?}", e);
-                capture_fail(&e);
-            }
-        } else if let Some(callback_data) = update.callback_query {
-            self.handle_callback(callback_data).await;
-        } else if let Some(channel_post) = update.channel_post {
-            if channel_post.photo.is_some() {
-                self.process_channel_photo(channel_post).await;
->>>>>>> 0acc9ced
             }
         }
 
@@ -1589,158 +1473,7 @@
         }
     }
 
-<<<<<<< HEAD
-=======
-    #[tracing::instrument(skip(self, result, from))]
-    async fn process_result(
-        &self,
-        result: &PostInfo,
-        from: &User,
-    ) -> Option<Vec<InlineQueryResult>> {
-        let (direct, source) = self
-            .get_fluent_bundle(from.language_code.as_deref(), |bundle| {
-                (
-                    utils::get_message(&bundle, "inline-direct", None).unwrap(),
-                    utils::get_message(&bundle, "inline-source", None).unwrap(),
-                )
-            })
-            .await;
-
-        let mut row = vec![InlineKeyboardButton {
-            text: direct,
-            url: Some(result.url.clone()),
-            callback_data: None,
-            ..Default::default()
-        }];
-
-        if let Some(source_link) = &result.source_link {
-            row.push(InlineKeyboardButton {
-                text: source,
-                url: Some(source_link.clone()),
-                callback_data: None,
-                ..Default::default()
-            })
-        }
-
-        let keyboard = InlineKeyboardMarkup {
-            inline_keyboard: vec![row],
-        };
-
-        let thumb_url = result.thumb.clone().unwrap_or_else(|| result.url.clone());
-
-        match result.file_type.as_ref() {
-            "png" | "jpeg" | "jpg" => {
-                let (full_url, thumb_url) = if self.use_proxy {
-                    (
-                        format!("https://images.weserv.nl/?url={}&output=jpg", result.url),
-                        format!(
-                            "https://images.weserv.nl/?url={}&output=jpg&w=300",
-                            thumb_url
-                        ),
-                    )
-                } else {
-                    (result.url.clone(), thumb_url)
-                };
-
-                let mut photo = InlineQueryResult::photo(
-                    generate_id(),
-                    full_url.to_owned(),
-                    thumb_url.to_owned(),
-                );
-                photo.reply_markup = Some(keyboard.clone());
-
-                let mut results = vec![photo];
-
-                if let Some(message) = &result.extra_caption {
-                    let mut photo = InlineQueryResult::photo(generate_id(), full_url, thumb_url);
-                    photo.reply_markup = Some(keyboard);
-
-                    if let InlineQueryType::Photo(ref mut result) = photo.content {
-                        result.caption = Some(message.to_string());
-                    }
-
-                    results.push(photo);
-                };
-
-                Some(results)
-            }
-            "gif" => {
-                let (full_url, thumb_url) = if self.use_proxy {
-                    (
-                        format!("https://images.weserv.nl/?url={}&output=gif", result.url),
-                        format!(
-                            "https://images.weserv.nl/?url={}&output=gif&w=300",
-                            thumb_url
-                        ),
-                    )
-                } else {
-                    (result.url.clone(), thumb_url)
-                };
-
-                let mut gif = InlineQueryResult::gif(
-                    generate_id(),
-                    full_url.to_owned(),
-                    thumb_url.to_owned(),
-                );
-                gif.reply_markup = Some(keyboard.clone());
-
-                let mut results = vec![gif];
-
-                if let Some(message) = &result.extra_caption {
-                    let mut gif = InlineQueryResult::gif(generate_id(), full_url, thumb_url);
-                    gif.reply_markup = Some(keyboard);
-
-                    if let InlineQueryType::GIF(ref mut result) = gif.content {
-                        result.caption = Some(message.to_string());
-                    }
-
-                    results.push(gif);
-                };
-
-                Some(results)
-            }
-            "mp4" => {
-                let mut video = InlineQueryResult::video(
-                    generate_id(),
-                    result.url.to_owned(),
-                    "video/mp4".to_owned(),
-                    thumb_url.to_owned(),
-                    result.title.clone().unwrap(),
-                );
-                video.reply_markup = Some(keyboard.clone());
-
-                let mut results = vec![video];
-
-                if let Some(message) = &result.extra_caption {
-                    let title = format!("{} (with tweet text)", result.title.clone().unwrap());
-
-                    let mut video = InlineQueryResult::video(
-                        generate_id(),
-                        result.url.clone(),
-                        "video/mp4".to_owned(),
-                        thumb_url,
-                        title,
-                    );
-                    video.reply_markup = Some(keyboard);
-
-                    if let InlineQueryType::Video(ref mut result) = video.content {
-                        result.caption = Some(message.to_string());
-                    }
-
-                    results.push(video);
-                };
-
-                Some(results)
-            }
-            other => {
-                tracing::warn!("got unusable type: {}", other);
-                None
-            }
-        }
-    }
-
     #[tracing::instrument(skip(self, message))]
->>>>>>> 0acc9ced
     async fn process_photo(&self, message: Message) {
         let now = std::time::Instant::now();
 
