--- conflicted
+++ resolved
@@ -5,12 +5,8 @@
     "foxbot-sites",
     "foxbot-models",
     "foxbot-utils",
-<<<<<<< HEAD
-    "foxbot-channel-worker",
-    "foxbot-discord"
-=======
-    "foxbot-background-worker"
->>>>>>> 76d178b4
+    "foxbot-background-worker",
+    "foxbot-discord",
 ]
 
 [profile.dev.package."*"]
